--- conflicted
+++ resolved
@@ -8,12 +8,8 @@
 Force Tags          feature:signature
 
 *** Variables ***
-<<<<<<< HEAD
-${SIGNATURE_BOX}                css:.lsp-signature-help
-=======
 ${SIGNATURE PLUGIN ID}    @krassowski/jupyterlab-lsp:signature
 ${SIGNATURE_BOX}    css:.lsp-signature-help
->>>>>>> 84121b44
 ${SIGNATURE_HIGHLIGHTED_ARG}    css:.lsp-signature-help mark
 ${SIGNATURE_DETAILS_CSS}    .lsp-signature-help details
 ${SIGNATURE_DETAILS}    css:${SIGNATURE_DETAILS_CSS}
