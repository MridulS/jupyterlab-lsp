{
  "title": "Language Server",
  "description": "Language Server Protocol settings.",
  "type": "object",
<<<<<<< HEAD
  "properties": {}
=======
  "jupyter.lab.shortcuts": [
    {
      "command": "lsp:jump-to-definition-notebook",
      "keys": ["Accel B"],
      "selector": ".jp-Notebook .jp-CodeCell"
    },
    {
      "command": "lsp:jump-to-definition-file_editor",
      "keys": ["Accel B"],
      "selector": ".jp-FileEditor"
    }
  ]
>>>>>>> 5ca4ec12
}<|MERGE_RESOLUTION|>--- conflicted
+++ resolved
@@ -2,9 +2,6 @@
   "title": "Language Server",
   "description": "Language Server Protocol settings.",
   "type": "object",
-<<<<<<< HEAD
-  "properties": {}
-=======
   "jupyter.lab.shortcuts": [
     {
       "command": "lsp:jump-to-definition-notebook",
@@ -17,5 +14,4 @@
       "selector": ".jp-FileEditor"
     }
   ]
->>>>>>> 5ca4ec12
 }