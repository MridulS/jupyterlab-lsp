import '../style/index.css';
import { JupyterFrontEndPlugin } from '@jupyterlab/application';
import {
  Dialog,
  ICommandPalette,
  IThemeManager,
  showDialog
} from '@jupyterlab/apputils';
<<<<<<< HEAD
import { JupyterFrontEndPlugin } from '@jupyterlab/application';
import { ITranslator, TranslationBundle } from '@jupyterlab/translation';
=======
import { LabIcon, kernelIcon } from '@jupyterlab/ui-components';

import { render_themes_list } from './about';
>>>>>>> 06f1e324
import {
  COMPLETER_THEME_PREFIX,
  CompletionItemKindStrings,
  ICompletionIconSet,
  ICompletionTheme,
  ILSPCompletionThemeManager,
  KernelKind,
  PLUGIN_ID
} from './types';

export class CompletionThemeManager implements ILSPCompletionThemeManager {
  protected current_icons: Map<string, LabIcon>;
  protected themes: Map<string, ICompletionTheme>;
  private current_theme_id: string;
  private icons_cache: Map<string, LabIcon>;
  private icon_overrides: Map<string, CompletionItemKindStrings>;
  private trans: TranslationBundle;

  constructor(protected themeManager: IThemeManager, trans: TranslationBundle) {
    this.themes = new Map();
    this.icons_cache = new Map();
    this.icon_overrides = new Map();
    themeManager.themeChanged.connect(this.update_icons_set, this);
    this.trans = trans;
  }

  protected is_theme_light() {
    const current = this.themeManager.theme;
    if (!current) {
      // assume true by default
      return true;
    }
    return this.themeManager.isLight(current);
  }

  get_iconset(theme: ICompletionTheme): Map<keyof ICompletionIconSet, LabIcon> {
    const icons_sets = theme.icons;
    const dark_mode_and_dark_supported =
      !this.is_theme_light() && typeof icons_sets.dark !== 'undefined';
    const set: ICompletionIconSet = dark_mode_and_dark_supported
      ? icons_sets.dark
      : icons_sets.light;
    const icons: Map<keyof ICompletionIconSet, LabIcon> = new Map();
    const mode = this.is_theme_light() ? 'light' : 'dark';
    for (let [completion_kind, svg] of Object.entries(set)) {
      let name =
        'lsp:' + theme.id + '-' + completion_kind.toLowerCase() + '-' + mode;
      let icon: LabIcon;
      if (this.icons_cache.has(name)) {
        icon = this.icons_cache.get(name);
      } else {
        icon = new LabIcon({
          name: name,
          svgstr: svg
        });
        this.icons_cache.set(name, icon);
      }
      icons.set(completion_kind as keyof ICompletionIconSet, icon);
    }
    return icons;
  }

  protected update_icons_set() {
    if (this.current_theme === null) {
      return;
    }
    this.current_icons = this.get_iconset(this.current_theme);
  }

  get_icon(type: string): LabIcon {
    if (this.current_theme === null) {
      return null;
    }
    let options = this.current_theme.icons.options || {};
    if (type) {
      if (this.icon_overrides.has(type.toLowerCase())) {
        type = this.icon_overrides.get(type.toLowerCase());
      }
      type =
        type.substring(0, 1).toUpperCase() + type.substring(1).toLowerCase();
    }
    if (this.current_icons.has(type)) {
      return this.current_icons.get(type).bindprops(options);
    }

    if (type === KernelKind) {
      return kernelIcon;
    }
    return null;
  }

  protected get current_theme_class() {
    return COMPLETER_THEME_PREFIX + this.current_theme_id;
  }

  set_theme(id: string | null) {
    if (this.current_theme_id) {
      document.body.classList.remove(this.current_theme_class);
    }
    if (!this.themes.has(id)) {
      console.warn(
        `[LSP][Completer] Icons theme ${id} cannot be set yet (it may be loaded later).`
      );
    }
    this.current_theme_id = id;
    document.body.classList.add(this.current_theme_class);
    this.update_icons_set();
  }

  protected get current_theme(): ICompletionTheme | null {
    if (this.themes.has(this.current_theme_id)) {
      return this.themes.get(this.current_theme_id);
    }
    return null;
  }

  register_theme(theme: ICompletionTheme) {
    if (this.themes.has(theme.id)) {
      console.warn(
        'Theme with name',
        theme.id,
        'was already registered, overwriting.'
      );
    }
    this.themes.set(theme.id, theme);
    this.update_icons_set();
  }

  /**
   * Display the registered themes in a dialog,
   * both for the user to know what they can choose from,
   * and for the developer to quickly check how the icons
   * from each theme would look rendered.
   */
  display_themes() {
    showDialog({
      title: this.trans.__('LSP Completer Themes'),
      body: render_themes_list(this.trans, {
        themes: [...this.themes.values()],
        current: this.current_theme,
        get_set: this.get_iconset.bind(this)
      }),
      buttons: [Dialog.okButton({ label: this.trans.__('OK') })]
    }).catch(console.warn);
  }

  set_icons_overrides(
    iconOverrides: Record<string, CompletionItemKindStrings>
  ) {
    this.icon_overrides = new Map(
      Object.keys(iconOverrides).map(kernelType => [
        kernelType.toLowerCase(),
        iconOverrides[kernelType]
      ])
    );
  }
}

const LSP_CATEGORY = 'Language server protocol';

export const COMPLETION_THEME_MANAGER: JupyterFrontEndPlugin<ILSPCompletionThemeManager> = {
  id: PLUGIN_ID,
  requires: [IThemeManager, ICommandPalette, ITranslator],
  activate: (
    app,
    themeManager: IThemeManager,
    commandPalette: ICommandPalette,
    translator: ITranslator
  ) => {
    const trans = translator.load('jupyterlab-lsp');
    let manager = new CompletionThemeManager(themeManager, trans);
    const command_id = 'lsp:completer-about-themes';
    app.commands.addCommand(command_id, {
      label: trans.__('Display the completer themes'),
      execute: () => {
        manager.display_themes();
      }
    });
    commandPalette.addItem({
      category: LSP_CATEGORY,
      command: command_id
    });
    return manager;
  },
  provides: ILSPCompletionThemeManager,
  autoStart: true
};<|MERGE_RESOLUTION|>--- conflicted
+++ resolved
@@ -6,14 +6,10 @@
   IThemeManager,
   showDialog
 } from '@jupyterlab/apputils';
-<<<<<<< HEAD
-import { JupyterFrontEndPlugin } from '@jupyterlab/application';
 import { ITranslator, TranslationBundle } from '@jupyterlab/translation';
-=======
 import { LabIcon, kernelIcon } from '@jupyterlab/ui-components';
 
 import { render_themes_list } from './about';
->>>>>>> 06f1e324
 import {
   COMPLETER_THEME_PREFIX,
   CompletionItemKindStrings,
